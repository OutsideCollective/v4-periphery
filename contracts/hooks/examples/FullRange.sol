// SPDX-License-Identifier: UNLICENSED
pragma solidity ^0.8.19;

import {IPoolManager} from "@uniswap/v4-core/src/interfaces/IPoolManager.sol";
import {PoolManager} from "@uniswap/v4-core/src/PoolManager.sol";
import {Hooks} from "@uniswap/v4-core/src/libraries/Hooks.sol";
import {BaseHook} from "../../BaseHook.sol";
import {SafeCast} from "@uniswap/v4-core/src/libraries/SafeCast.sol";
import {IHooks} from "@uniswap/v4-core/src/interfaces/IHooks.sol";
import {CurrencyLibrary, Currency} from "@uniswap/v4-core/src/types/Currency.sol";
import {CurrencySettler} from "@uniswap/v4-core/test/utils/CurrencySettler.sol";
import {TickMath} from "@uniswap/v4-core/src/libraries/TickMath.sol";
import {BalanceDelta} from "@uniswap/v4-core/src/types/BalanceDelta.sol";
import {IERC20Minimal} from "@uniswap/v4-core/src/interfaces/external/IERC20Minimal.sol";
import {IUnlockCallback} from "@uniswap/v4-core/src/interfaces/callback/IUnlockCallback.sol";
import {PoolId, PoolIdLibrary} from "@uniswap/v4-core/src/types/PoolId.sol";
import {PoolKey} from "@uniswap/v4-core/src/types/PoolKey.sol";
import {FullMath} from "@uniswap/v4-core/src/libraries/FullMath.sol";
import {UniswapV4ERC20} from "../../libraries/UniswapV4ERC20.sol";
import {FixedPoint96} from "@uniswap/v4-core/src/libraries/FixedPoint96.sol";
import {FixedPointMathLib} from "solmate/utils/FixedPointMathLib.sol";
import {IERC20Metadata} from "@openzeppelin/contracts/interfaces/IERC20Metadata.sol";
import {Strings} from "@openzeppelin/contracts/utils/Strings.sol";
import {StateLibrary} from "@uniswap/v4-core/src/libraries/StateLibrary.sol";
import {BeforeSwapDelta, BeforeSwapDeltaLibrary} from "@uniswap/v4-core/src/types/BeforeSwapDelta.sol";

import "../../libraries/LiquidityAmounts.sol";

contract FullRange is BaseHook {
    using CurrencyLibrary for Currency;
    using CurrencySettler for Currency;
    using PoolIdLibrary for PoolKey;
    using SafeCast for uint256;
    using SafeCast for uint128;
    using StateLibrary for IPoolManager;

    /// @notice Thrown when trying to interact with a non-initialized pool
    error PoolNotInitialized();
    error TickSpacingNotDefault();
    error LiquidityDoesntMeetMinimum();
    error SenderMustBeHook();
    error ExpiredPastDeadline();
    error TooMuchSlippage();

    bytes internal constant ZERO_BYTES = bytes("");

    /// @dev Min tick for full range with tick spacing of 60
    int24 internal constant MIN_TICK = -887220;
    /// @dev Max tick for full range with tick spacing of 60
    int24 internal constant MAX_TICK = -MIN_TICK;

    int256 internal constant MAX_INT = type(int256).max;
    uint16 internal constant MINIMUM_LIQUIDITY = 1000;

    struct CallbackData {
        address sender;
        PoolKey key;
        IPoolManager.ModifyLiquidityParams params;
    }

    struct PoolInfo {
        bool hasAccruedFees;
        address liquidityToken;
    }

    struct AddLiquidityParams {
        Currency currency0;
        Currency currency1;
        uint24 fee;
        uint256 amount0Desired;
        uint256 amount1Desired;
        uint256 amount0Min;
        uint256 amount1Min;
        address to;
        uint256 deadline;
    }

    struct RemoveLiquidityParams {
        Currency currency0;
        Currency currency1;
        uint24 fee;
        uint256 liquidity;
        uint256 deadline;
    }

    mapping(PoolId => PoolInfo) public poolInfo;

    constructor(IPoolManager _poolManager) BaseHook(_poolManager) {}

    modifier ensure(uint256 deadline) {
        if (deadline < block.timestamp) revert ExpiredPastDeadline();
        _;
    }

    function getHookPermissions() public pure override returns (Hooks.Permissions memory) {
        return Hooks.Permissions({
            beforeInitialize: true,
            afterInitialize: false,
            beforeAddLiquidity: true,
            beforeRemoveLiquidity: false,
            afterAddLiquidity: false,
            afterRemoveLiquidity: false,
            beforeSwap: true,
            afterSwap: false,
            beforeDonate: false,
            afterDonate: false,
            beforeSwapReturnDelta: false,
            afterSwapReturnDelta: false,
            afterAddLiquidityReturnDelta: false,
            afterRemoveLiquidityReturnDelta: false
        });
    }

    function addLiquidity(AddLiquidityParams calldata params)
        external
        ensure(params.deadline)
        returns (uint128 liquidity)
    {
        PoolKey memory key = PoolKey({
            currency0: params.currency0,
            currency1: params.currency1,
            fee: params.fee,
            tickSpacing: 60,
            hooks: IHooks(address(this))
        });

        PoolId poolId = key.toId();

        (uint160 sqrtPriceX96,,,) = poolManager.getSlot0(poolId);

        if (sqrtPriceX96 == 0) revert PoolNotInitialized();

        PoolInfo storage pool = poolInfo[poolId];

        uint128 poolLiquidity = poolManager.getLiquidity(poolId);

        liquidity = LiquidityAmounts.getLiquidityForAmounts(
            sqrtPriceX96,
            TickMath.getSqrtPriceAtTick(MIN_TICK),
            TickMath.getSqrtPriceAtTick(MAX_TICK),
            params.amount0Desired,
            params.amount1Desired
        );

        if (poolLiquidity == 0 && liquidity <= MINIMUM_LIQUIDITY) {
            revert LiquidityDoesntMeetMinimum();
        }
        BalanceDelta addedDelta = modifyLiquidity(
            key,
            IPoolManager.ModifyLiquidityParams({
                tickLower: MIN_TICK,
                tickUpper: MAX_TICK,
                liquidityDelta: liquidity.toInt256(),
                salt: 0
            })
        );

        if (poolLiquidity == 0) {
            // permanently lock the first MINIMUM_LIQUIDITY tokens
            liquidity -= MINIMUM_LIQUIDITY;
            UniswapV4ERC20(pool.liquidityToken).mint(address(0), MINIMUM_LIQUIDITY);
        }

        UniswapV4ERC20(pool.liquidityToken).mint(params.to, liquidity);

        if (uint128(-addedDelta.amount0()) < params.amount0Min || uint128(-addedDelta.amount1()) < params.amount1Min) {
            revert TooMuchSlippage();
        }
    }

    function removeLiquidity(RemoveLiquidityParams calldata params)
        public
        virtual
        ensure(params.deadline)
        returns (BalanceDelta delta)
    {
        PoolKey memory key = PoolKey({
            currency0: params.currency0,
            currency1: params.currency1,
            fee: params.fee,
            tickSpacing: 60,
            hooks: IHooks(address(this))
        });

        PoolId poolId = key.toId();

        (uint160 sqrtPriceX96,,,) = poolManager.getSlot0(poolId);

        if (sqrtPriceX96 == 0) revert PoolNotInitialized();

        UniswapV4ERC20 erc20 = UniswapV4ERC20(poolInfo[poolId].liquidityToken);

        delta = modifyLiquidity(
            key,
            IPoolManager.ModifyLiquidityParams({
                tickLower: MIN_TICK,
                tickUpper: MAX_TICK,
                liquidityDelta: -(params.liquidity.toInt256()),
                salt: 0
            })
        );

        erc20.burn(msg.sender, params.liquidity);
    }

    function beforeInitialize(address, PoolKey calldata key, uint160, bytes calldata)
        external
        override
        returns (bytes4)
    {
        if (key.tickSpacing != 60) revert TickSpacingNotDefault();

        PoolId poolId = key.toId();

        string memory tokenSymbol = string(
            abi.encodePacked(
                "UniV4",
                "-",
                IERC20Metadata(Currency.unwrap(key.currency0)).symbol(),
                "-",
                IERC20Metadata(Currency.unwrap(key.currency1)).symbol(),
                "-",
                Strings.toString(uint256(key.fee))
            )
        );
        address poolToken = address(new UniswapV4ERC20(tokenSymbol, tokenSymbol));

        poolInfo[poolId] = PoolInfo({hasAccruedFees: false, liquidityToken: poolToken});

        return FullRange.beforeInitialize.selector;
    }

    function beforeAddLiquidity(
        address sender,
        PoolKey calldata,
        IPoolManager.ModifyLiquidityParams calldata,
        bytes calldata
    ) external view override returns (bytes4) {
        if (sender != address(this)) revert SenderMustBeHook();

        return FullRange.beforeAddLiquidity.selector;
    }

    function beforeSwap(address, PoolKey calldata key, IPoolManager.SwapParams calldata, bytes calldata)
        external
        override
        returns (bytes4, BeforeSwapDelta, uint24)
    {
        PoolId poolId = key.toId();

        if (!poolInfo[poolId].hasAccruedFees) {
            PoolInfo storage pool = poolInfo[poolId];
            pool.hasAccruedFees = true;
        }

        return (IHooks.beforeSwap.selector, BeforeSwapDeltaLibrary.ZERO_DELTA, 0);
    }

    function modifyLiquidity(PoolKey memory key, IPoolManager.ModifyLiquidityParams memory params)
        internal
        returns (BalanceDelta delta)
    {
        delta = abi.decode(poolManager.unlock(abi.encode(CallbackData(msg.sender, key, params))), (BalanceDelta));
    }

    function _settleDeltas(address sender, PoolKey memory key, BalanceDelta delta) internal {
        key.currency0.settle(poolManager, sender, uint256(int256(-delta.amount0())), false);
        key.currency1.settle(poolManager, sender, uint256(int256(-delta.amount1())), false);
    }

    function _takeDeltas(address sender, PoolKey memory key, BalanceDelta delta) internal {
        poolManager.take(key.currency0, sender, uint256(uint128(delta.amount0())));
        poolManager.take(key.currency1, sender, uint256(uint128(delta.amount1())));
    }

    function _removeLiquidity(PoolKey memory key, IPoolManager.ModifyLiquidityParams memory params)
        internal
        returns (BalanceDelta delta)
    {
        PoolId poolId = key.toId();
        PoolInfo storage pool = poolInfo[poolId];

        if (pool.hasAccruedFees) {
            _rebalance(key);
        }

        uint256 liquidityToRemove = FullMath.mulDiv(
            uint256(-params.liquidityDelta),
            poolManager.getLiquidity(poolId),
            UniswapV4ERC20(pool.liquidityToken).totalSupply()
        );

        params.liquidityDelta = -(liquidityToRemove.toInt256());
        (delta,) = poolManager.modifyLiquidity(key, params, ZERO_BYTES);
        pool.hasAccruedFees = false;
    }

<<<<<<< HEAD
    function _unlockCallback(bytes calldata rawData)
        internal
        override
        onlyByManager
        returns (bytes memory)
    {
=======
    function _lockAcquired(bytes calldata rawData) internal override returns (bytes memory) {
>>>>>>> 666faf80
        CallbackData memory data = abi.decode(rawData, (CallbackData));
        BalanceDelta delta;

        if (data.params.liquidityDelta < 0) {
            delta = _removeLiquidity(data.key, data.params);
            _takeDeltas(data.sender, data.key, delta);
        } else {
            (delta,) = poolManager.modifyLiquidity(data.key, data.params, ZERO_BYTES);
            _settleDeltas(data.sender, data.key, delta);
        }
        return abi.encode(delta);
    }

    function _rebalance(PoolKey memory key) public {
        PoolId poolId = key.toId();
        (BalanceDelta balanceDelta,) = poolManager.modifyLiquidity(
            key,
            IPoolManager.ModifyLiquidityParams({
                tickLower: MIN_TICK,
                tickUpper: MAX_TICK,
                liquidityDelta: -(poolManager.getLiquidity(poolId).toInt256()),
                salt: 0
            }),
            ZERO_BYTES
        );

        uint160 newSqrtPriceX96 = (
            FixedPointMathLib.sqrt(
                FullMath.mulDiv(uint128(balanceDelta.amount1()), FixedPoint96.Q96, uint128(balanceDelta.amount0()))
            ) * FixedPointMathLib.sqrt(FixedPoint96.Q96)
        ).toUint160();

        (uint160 sqrtPriceX96,,,) = poolManager.getSlot0(poolId);

        poolManager.swap(
            key,
            IPoolManager.SwapParams({
                zeroForOne: newSqrtPriceX96 < sqrtPriceX96,
                amountSpecified: -MAX_INT - 1, // equivalent of type(int256).min
                sqrtPriceLimitX96: newSqrtPriceX96
            }),
            ZERO_BYTES
        );

        uint128 liquidity = LiquidityAmounts.getLiquidityForAmounts(
            newSqrtPriceX96,
            TickMath.getSqrtPriceAtTick(MIN_TICK),
            TickMath.getSqrtPriceAtTick(MAX_TICK),
            uint256(uint128(balanceDelta.amount0())),
            uint256(uint128(balanceDelta.amount1()))
        );

        (BalanceDelta balanceDeltaAfter,) = poolManager.modifyLiquidity(
            key,
            IPoolManager.ModifyLiquidityParams({
                tickLower: MIN_TICK,
                tickUpper: MAX_TICK,
                liquidityDelta: liquidity.toInt256(),
                salt: 0
            }),
            ZERO_BYTES
        );

        // Donate any "dust" from the sqrtRatio change as fees
        uint128 donateAmount0 = uint128(balanceDelta.amount0() + balanceDeltaAfter.amount0());
        uint128 donateAmount1 = uint128(balanceDelta.amount1() + balanceDeltaAfter.amount1());

        poolManager.donate(key, donateAmount0, donateAmount1, ZERO_BYTES);
    }
}<|MERGE_RESOLUTION|>--- conflicted
+++ resolved
@@ -295,16 +295,11 @@
         pool.hasAccruedFees = false;
     }
 
-<<<<<<< HEAD
     function _unlockCallback(bytes calldata rawData)
         internal
         override
-        onlyByManager
         returns (bytes memory)
     {
-=======
-    function _lockAcquired(bytes calldata rawData) internal override returns (bytes memory) {
->>>>>>> 666faf80
         CallbackData memory data = abi.decode(rawData, (CallbackData));
         BalanceDelta delta;
 
