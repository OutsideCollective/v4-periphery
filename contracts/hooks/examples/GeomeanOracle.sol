--- conflicted
+++ resolved
@@ -147,13 +147,8 @@
     function beforeSwap(address, PoolKey calldata key, IPoolManager.SwapParams calldata, bytes calldata)
         external
         override
-<<<<<<< HEAD
         onlyByManager
-        returns (bytes4)
-=======
-        poolManagerOnly
         returns (bytes4, BeforeSwapDelta, uint24)
->>>>>>> 50827799
     {
         _updatePool(key);
         return (GeomeanOracle.beforeSwap.selector, BeforeSwapDeltaLibrary.ZERO_DELTA, 0);
