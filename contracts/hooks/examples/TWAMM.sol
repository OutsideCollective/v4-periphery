--- conflicted
+++ resolved
@@ -298,11 +298,7 @@
         IERC20Minimal(Currency.unwrap(token)).safeTransfer(to, amountTransferred);
     }
 
-<<<<<<< HEAD
     function _lockAcquired(bytes calldata rawData) internal override returns (bytes memory) {
-=======
-    function lockAcquired(bytes calldata rawData) external override poolManagerOnly returns (bytes memory) {
->>>>>>> 6616b12d
         (PoolKey memory key, IPoolManager.SwapParams memory swapParams) =
             abi.decode(rawData, (PoolKey, IPoolManager.SwapParams));
 
