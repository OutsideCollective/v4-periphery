// SPDX-License-Identifier: UNLICENSED
pragma solidity ^0.8.15;

import {Hooks} from "@uniswap/v4-core/src/libraries/Hooks.sol";
import {TickBitmap} from "@uniswap/v4-core/src/libraries/TickBitmap.sol";
import {SqrtPriceMath} from "@uniswap/v4-core/src/libraries/SqrtPriceMath.sol";
import {FixedPoint96} from "@uniswap/v4-core/src/libraries/FixedPoint96.sol";
import {PoolId, PoolIdLibrary} from "@uniswap/v4-core/src/types/PoolId.sol";
import {SafeCast} from "@uniswap/v4-core/src/libraries/SafeCast.sol";
import {BaseHook} from "../../BaseHook.sol";
import {IERC20Minimal} from "@uniswap/v4-core/src/interfaces/external/IERC20Minimal.sol";
import {IPoolManager} from "@uniswap/v4-core/src/interfaces/IPoolManager.sol";
import {ITWAMM} from "../../interfaces/ITWAMM.sol";
import {TickMath} from "@uniswap/v4-core/src/libraries/TickMath.sol";
import {TransferHelper} from "../../libraries/TransferHelper.sol";
import {TwammMath} from "../../libraries/TWAMM/TwammMath.sol";
import {OrderPool} from "../../libraries/TWAMM/OrderPool.sol";
import {Currency, CurrencyLibrary} from "@uniswap/v4-core/src/types/Currency.sol";
import {BalanceDelta} from "@uniswap/v4-core/src/types/BalanceDelta.sol";
import {PoolGetters} from "../../libraries/PoolGetters.sol";
import {PoolKey} from "@uniswap/v4-core/src/types/PoolKey.sol";
import {CurrencySettler} from "@uniswap/v4-core/test/utils/CurrencySettler.sol";
import {StateLibrary} from "@uniswap/v4-core/src/libraries/StateLibrary.sol";
import {BeforeSwapDelta, BeforeSwapDeltaLibrary} from "@uniswap/v4-core/src/types/BeforeSwapDelta.sol";

contract TWAMM is BaseHook, ITWAMM {
    using TransferHelper for IERC20Minimal;
    using CurrencyLibrary for Currency;
    using CurrencySettler for Currency;
    using OrderPool for OrderPool.State;
    using PoolIdLibrary for PoolKey;
    using TickMath for int24;
    using TickMath for uint160;
    using SafeCast for uint256;
    using PoolGetters for IPoolManager;
    using TickBitmap for mapping(int16 => uint256);
    using StateLibrary for IPoolManager;

    bytes internal constant ZERO_BYTES = bytes("");

    int256 internal constant MIN_DELTA = -1;
    bool internal constant ZERO_FOR_ONE = true;
    bool internal constant ONE_FOR_ZERO = false;

    /// @notice Contains full state related to the TWAMM
    /// @member lastVirtualOrderTimestamp Last timestamp in which virtual orders were executed
    /// @member orderPool0For1 Order pool trading token0 for token1 of pool
    /// @member orderPool1For0 Order pool trading token1 for token0 of pool
    /// @member orders Mapping of orderId to individual orders on pool
    struct State {
        uint256 lastVirtualOrderTimestamp;
        OrderPool.State orderPool0For1;
        OrderPool.State orderPool1For0;
        mapping(bytes32 => Order) orders;
    }

    /// @inheritdoc ITWAMM
    uint256 public immutable expirationInterval;
    // twammStates[poolId] => Twamm.State
    mapping(PoolId => State) internal twammStates;
    // tokensOwed[token][owner] => amountOwed
    mapping(Currency => mapping(address => uint256)) public tokensOwed;

    constructor(IPoolManager _poolManager, uint256 _expirationInterval) BaseHook(_poolManager) {
        expirationInterval = _expirationInterval;
    }

    function getHookPermissions() public pure override returns (Hooks.Permissions memory) {
        return Hooks.Permissions({
            beforeInitialize: true,
            afterInitialize: false,
            beforeAddLiquidity: true,
            beforeRemoveLiquidity: false,
            afterAddLiquidity: false,
            afterRemoveLiquidity: false,
            beforeSwap: true,
            afterSwap: false,
            beforeDonate: false,
            afterDonate: false,
            beforeSwapReturnDelta: false,
            afterSwapReturnDelta: false,
            afterAddLiquidityReturnDelta: false,
            afterRemoveLiquidityReturnDelta: false
        });
    }

    function beforeInitialize(address, PoolKey calldata key, uint160, bytes calldata)
        external
        virtual
        override
        onlyByManager
        returns (bytes4)
    {
        // one-time initialization enforced in PoolManager
        initialize(_getTWAMM(key));
        return BaseHook.beforeInitialize.selector;
    }

    function beforeAddLiquidity(
        address,
        PoolKey calldata key,
        IPoolManager.ModifyLiquidityParams calldata,
        bytes calldata
    ) external override onlyByManager returns (bytes4) {
        executeTWAMMOrders(key);
        return BaseHook.beforeAddLiquidity.selector;
    }

    function beforeSwap(address, PoolKey calldata key, IPoolManager.SwapParams calldata, bytes calldata)
        external
        override
<<<<<<< HEAD
        onlyByManager
        returns (bytes4)
=======
        poolManagerOnly
        returns (bytes4, BeforeSwapDelta, uint24)
>>>>>>> 50827799
    {
        executeTWAMMOrders(key);
        return (BaseHook.beforeSwap.selector, BeforeSwapDeltaLibrary.ZERO_DELTA, 0);
    }

    function lastVirtualOrderTimestamp(PoolId key) external view returns (uint256) {
        return twammStates[key].lastVirtualOrderTimestamp;
    }

    function getOrder(PoolKey calldata poolKey, OrderKey calldata orderKey) external view returns (Order memory) {
        return _getOrder(twammStates[PoolId.wrap(keccak256(abi.encode(poolKey)))], orderKey);
    }

    function getOrderPool(PoolKey calldata key, bool zeroForOne)
        external
        view
        returns (uint256 sellRateCurrent, uint256 earningsFactorCurrent)
    {
        State storage twamm = _getTWAMM(key);
        return zeroForOne
            ? (twamm.orderPool0For1.sellRateCurrent, twamm.orderPool0For1.earningsFactorCurrent)
            : (twamm.orderPool1For0.sellRateCurrent, twamm.orderPool1For0.earningsFactorCurrent);
    }

    /// @notice Initialize TWAMM state
    function initialize(State storage self) internal {
        self.lastVirtualOrderTimestamp = block.timestamp;
    }

    /// @inheritdoc ITWAMM
    function executeTWAMMOrders(PoolKey memory key) public {
        PoolId poolId = key.toId();
        (uint160 sqrtPriceX96,,,) = poolManager.getSlot0(poolId);
        State storage twamm = twammStates[poolId];

        (bool zeroForOne, uint160 sqrtPriceLimitX96) = _executeTWAMMOrders(
            twamm, poolManager, key, PoolParamsOnExecute(sqrtPriceX96, poolManager.getLiquidity(poolId))
        );

        if (sqrtPriceLimitX96 != 0 && sqrtPriceLimitX96 != sqrtPriceX96) {
            poolManager.unlock(
                abi.encode(key, IPoolManager.SwapParams(zeroForOne, type(int256).max, sqrtPriceLimitX96))
            );
        }
    }

    /// @inheritdoc ITWAMM
    function submitOrder(PoolKey calldata key, OrderKey memory orderKey, uint256 amountIn)
        external
        returns (bytes32 orderId)
    {
        PoolId poolId = PoolId.wrap(keccak256(abi.encode(key)));
        State storage twamm = twammStates[poolId];
        executeTWAMMOrders(key);

        uint256 sellRate;
        unchecked {
            // checks done in TWAMM library
            uint256 duration = orderKey.expiration - block.timestamp;
            sellRate = amountIn / duration;
            orderId = _submitOrder(twamm, orderKey, sellRate);
            IERC20Minimal(orderKey.zeroForOne ? Currency.unwrap(key.currency0) : Currency.unwrap(key.currency1))
                .safeTransferFrom(msg.sender, address(this), sellRate * duration);
        }

        emit SubmitOrder(
            poolId,
            orderKey.owner,
            orderKey.expiration,
            orderKey.zeroForOne,
            sellRate,
            _getOrder(twamm, orderKey).earningsFactorLast
        );
    }

    /// @notice Submits a new long term order into the TWAMM
    /// @dev executeTWAMMOrders must be executed up to current timestamp before calling submitOrder
    /// @param orderKey The OrderKey for the new order
    function _submitOrder(State storage self, OrderKey memory orderKey, uint256 sellRate)
        internal
        returns (bytes32 orderId)
    {
        if (orderKey.owner != msg.sender) revert MustBeOwner(orderKey.owner, msg.sender);
        if (self.lastVirtualOrderTimestamp == 0) revert NotInitialized();
        if (orderKey.expiration <= block.timestamp) revert ExpirationLessThanBlocktime(orderKey.expiration);
        if (sellRate == 0) revert SellRateCannotBeZero();
        if (orderKey.expiration % expirationInterval != 0) revert ExpirationNotOnInterval(orderKey.expiration);

        orderId = _orderId(orderKey);
        if (self.orders[orderId].sellRate != 0) revert OrderAlreadyExists(orderKey);

        OrderPool.State storage orderPool = orderKey.zeroForOne ? self.orderPool0For1 : self.orderPool1For0;

        unchecked {
            orderPool.sellRateCurrent += sellRate;
            orderPool.sellRateEndingAtInterval[orderKey.expiration] += sellRate;
        }

        self.orders[orderId] = Order({sellRate: sellRate, earningsFactorLast: orderPool.earningsFactorCurrent});
    }

    /// @inheritdoc ITWAMM
    function updateOrder(PoolKey memory key, OrderKey memory orderKey, int256 amountDelta)
        external
        returns (uint256 tokens0Owed, uint256 tokens1Owed)
    {
        PoolId poolId = PoolId.wrap(keccak256(abi.encode(key)));
        State storage twamm = twammStates[poolId];

        executeTWAMMOrders(key);

        // This call reverts if the caller is not the owner of the order
        (uint256 buyTokensOwed, uint256 sellTokensOwed, uint256 newSellrate, uint256 newEarningsFactorLast) =
            _updateOrder(twamm, orderKey, amountDelta);

        if (orderKey.zeroForOne) {
            tokens0Owed += sellTokensOwed;
            tokens1Owed += buyTokensOwed;
        } else {
            tokens0Owed += buyTokensOwed;
            tokens1Owed += sellTokensOwed;
        }

        tokensOwed[key.currency0][orderKey.owner] += tokens0Owed;
        tokensOwed[key.currency1][orderKey.owner] += tokens1Owed;

        if (amountDelta > 0) {
            IERC20Minimal(orderKey.zeroForOne ? Currency.unwrap(key.currency0) : Currency.unwrap(key.currency1))
                .safeTransferFrom(msg.sender, address(this), uint256(amountDelta));
        }

        emit UpdateOrder(
            poolId, orderKey.owner, orderKey.expiration, orderKey.zeroForOne, newSellrate, newEarningsFactorLast
        );
    }

    function _updateOrder(State storage self, OrderKey memory orderKey, int256 amountDelta)
        internal
        returns (uint256 buyTokensOwed, uint256 sellTokensOwed, uint256 newSellRate, uint256 earningsFactorLast)
    {
        Order storage order = _getOrder(self, orderKey);
        OrderPool.State storage orderPool = orderKey.zeroForOne ? self.orderPool0For1 : self.orderPool1For0;

        if (orderKey.owner != msg.sender) revert MustBeOwner(orderKey.owner, msg.sender);
        if (order.sellRate == 0) revert OrderDoesNotExist(orderKey);
        if (amountDelta != 0 && orderKey.expiration <= block.timestamp) revert CannotModifyCompletedOrder(orderKey);

        unchecked {
            uint256 earningsFactor = orderPool.earningsFactorCurrent - order.earningsFactorLast;
            buyTokensOwed = (earningsFactor * order.sellRate) >> FixedPoint96.RESOLUTION;
            earningsFactorLast = orderPool.earningsFactorCurrent;
            order.earningsFactorLast = earningsFactorLast;

            if (orderKey.expiration <= block.timestamp) {
                delete self.orders[_orderId(orderKey)];
            }

            if (amountDelta != 0) {
                uint256 duration = orderKey.expiration - block.timestamp;
                uint256 unsoldAmount = order.sellRate * duration;
                if (amountDelta == MIN_DELTA) amountDelta = -(unsoldAmount.toInt256());
                int256 newSellAmount = unsoldAmount.toInt256() + amountDelta;
                if (newSellAmount < 0) revert InvalidAmountDelta(orderKey, unsoldAmount, amountDelta);

                newSellRate = uint256(newSellAmount) / duration;

                if (amountDelta < 0) {
                    uint256 sellRateDelta = order.sellRate - newSellRate;
                    orderPool.sellRateCurrent -= sellRateDelta;
                    orderPool.sellRateEndingAtInterval[orderKey.expiration] -= sellRateDelta;
                    sellTokensOwed = uint256(-amountDelta);
                } else {
                    uint256 sellRateDelta = newSellRate - order.sellRate;
                    orderPool.sellRateCurrent += sellRateDelta;
                    orderPool.sellRateEndingAtInterval[orderKey.expiration] += sellRateDelta;
                }
                if (newSellRate == 0) {
                    delete self.orders[_orderId(orderKey)];
                } else {
                    order.sellRate = newSellRate;
                }
            }
        }
    }

    /// @inheritdoc ITWAMM
    function claimTokens(Currency token, address to, uint256 amountRequested)
        external
        returns (uint256 amountTransferred)
    {
        uint256 currentBalance = token.balanceOfSelf();
        amountTransferred = tokensOwed[token][msg.sender];
        if (amountRequested != 0 && amountRequested < amountTransferred) amountTransferred = amountRequested;
        if (currentBalance < amountTransferred) amountTransferred = currentBalance; // to catch precision errors
        tokensOwed[token][msg.sender] -= amountTransferred;
        IERC20Minimal(Currency.unwrap(token)).safeTransfer(to, amountTransferred);
    }

<<<<<<< HEAD
    function _lockAcquired(bytes calldata rawData) internal override returns (bytes memory) {
=======
    function unlockCallback(bytes calldata rawData) external override poolManagerOnly returns (bytes memory) {
>>>>>>> 50827799
        (PoolKey memory key, IPoolManager.SwapParams memory swapParams) =
            abi.decode(rawData, (PoolKey, IPoolManager.SwapParams));

        BalanceDelta delta = poolManager.swap(key, swapParams, ZERO_BYTES);

        if (swapParams.zeroForOne) {
            if (delta.amount0() < 0) {
                key.currency0.settle(poolManager, address(this), uint256(uint128(-delta.amount0())), false);
            }
            if (delta.amount1() > 0) {
                key.currency1.take(poolManager, address(this), uint256(uint128(delta.amount1())), false);
            }
        } else {
            if (delta.amount1() < 0) {
                key.currency1.settle(poolManager, address(this), uint256(uint128(-delta.amount1())), false);
            }
            if (delta.amount0() > 0) {
                key.currency0.take(poolManager, address(this), uint256(uint128(delta.amount0())), false);
            }
        }
        return bytes("");
    }

    function _getTWAMM(PoolKey memory key) private view returns (State storage) {
        return twammStates[PoolId.wrap(keccak256(abi.encode(key)))];
    }

    struct PoolParamsOnExecute {
        uint160 sqrtPriceX96;
        uint128 liquidity;
    }

    /// @notice Executes all existing long term orders in the TWAMM
    /// @param pool The relevant state of the pool
    function _executeTWAMMOrders(
        State storage self,
        IPoolManager poolManager,
        PoolKey memory key,
        PoolParamsOnExecute memory pool
    ) internal returns (bool zeroForOne, uint160 newSqrtPriceX96) {
        if (!_hasOutstandingOrders(self)) {
            self.lastVirtualOrderTimestamp = block.timestamp;
            return (false, 0);
        }

        uint160 initialSqrtPriceX96 = pool.sqrtPriceX96;
        uint256 prevTimestamp = self.lastVirtualOrderTimestamp;
        uint256 nextExpirationTimestamp = prevTimestamp + (expirationInterval - (prevTimestamp % expirationInterval));

        OrderPool.State storage orderPool0For1 = self.orderPool0For1;
        OrderPool.State storage orderPool1For0 = self.orderPool1For0;

        unchecked {
            while (nextExpirationTimestamp <= block.timestamp) {
                if (
                    orderPool0For1.sellRateEndingAtInterval[nextExpirationTimestamp] > 0
                        || orderPool1For0.sellRateEndingAtInterval[nextExpirationTimestamp] > 0
                ) {
                    if (orderPool0For1.sellRateCurrent != 0 && orderPool1For0.sellRateCurrent != 0) {
                        pool = _advanceToNewTimestamp(
                            self,
                            poolManager,
                            key,
                            AdvanceParams(
                                expirationInterval,
                                nextExpirationTimestamp,
                                nextExpirationTimestamp - prevTimestamp,
                                pool
                            )
                        );
                    } else {
                        pool = _advanceTimestampForSinglePoolSell(
                            self,
                            poolManager,
                            key,
                            AdvanceSingleParams(
                                expirationInterval,
                                nextExpirationTimestamp,
                                nextExpirationTimestamp - prevTimestamp,
                                pool,
                                orderPool0For1.sellRateCurrent != 0
                            )
                        );
                    }
                    prevTimestamp = nextExpirationTimestamp;
                }
                nextExpirationTimestamp += expirationInterval;

                if (!_hasOutstandingOrders(self)) break;
            }

            if (prevTimestamp < block.timestamp && _hasOutstandingOrders(self)) {
                if (orderPool0For1.sellRateCurrent != 0 && orderPool1For0.sellRateCurrent != 0) {
                    pool = _advanceToNewTimestamp(
                        self,
                        poolManager,
                        key,
                        AdvanceParams(expirationInterval, block.timestamp, block.timestamp - prevTimestamp, pool)
                    );
                } else {
                    pool = _advanceTimestampForSinglePoolSell(
                        self,
                        poolManager,
                        key,
                        AdvanceSingleParams(
                            expirationInterval,
                            block.timestamp,
                            block.timestamp - prevTimestamp,
                            pool,
                            orderPool0For1.sellRateCurrent != 0
                        )
                    );
                }
            }
        }

        self.lastVirtualOrderTimestamp = block.timestamp;
        newSqrtPriceX96 = pool.sqrtPriceX96;
        zeroForOne = initialSqrtPriceX96 > newSqrtPriceX96;
    }

    struct AdvanceParams {
        uint256 expirationInterval;
        uint256 nextTimestamp;
        uint256 secondsElapsed;
        PoolParamsOnExecute pool;
    }

    function _advanceToNewTimestamp(
        State storage self,
        IPoolManager poolManager,
        PoolKey memory poolKey,
        AdvanceParams memory params
    ) private returns (PoolParamsOnExecute memory) {
        uint160 finalSqrtPriceX96;
        uint256 secondsElapsedX96 = params.secondsElapsed * FixedPoint96.Q96;

        OrderPool.State storage orderPool0For1 = self.orderPool0For1;
        OrderPool.State storage orderPool1For0 = self.orderPool1For0;

        while (true) {
            TwammMath.ExecutionUpdateParams memory executionParams = TwammMath.ExecutionUpdateParams(
                secondsElapsedX96,
                params.pool.sqrtPriceX96,
                params.pool.liquidity,
                orderPool0For1.sellRateCurrent,
                orderPool1For0.sellRateCurrent
            );

            finalSqrtPriceX96 = TwammMath.getNewSqrtPriceX96(executionParams);

            (bool crossingInitializedTick, int24 tick) =
                _isCrossingInitializedTick(params.pool, poolManager, poolKey, finalSqrtPriceX96);
            unchecked {
                if (crossingInitializedTick) {
                    uint256 secondsUntilCrossingX96;
                    (params.pool, secondsUntilCrossingX96) = _advanceTimeThroughTickCrossing(
                        self,
                        poolManager,
                        poolKey,
                        TickCrossingParams(tick, params.nextTimestamp, secondsElapsedX96, params.pool)
                    );
                    secondsElapsedX96 = secondsElapsedX96 - secondsUntilCrossingX96;
                } else {
                    (uint256 earningsFactorPool0, uint256 earningsFactorPool1) =
                        TwammMath.calculateEarningsUpdates(executionParams, finalSqrtPriceX96);

                    if (params.nextTimestamp % params.expirationInterval == 0) {
                        orderPool0For1.advanceToInterval(params.nextTimestamp, earningsFactorPool0);
                        orderPool1For0.advanceToInterval(params.nextTimestamp, earningsFactorPool1);
                    } else {
                        orderPool0For1.advanceToCurrentTime(earningsFactorPool0);
                        orderPool1For0.advanceToCurrentTime(earningsFactorPool1);
                    }
                    params.pool.sqrtPriceX96 = finalSqrtPriceX96;
                    break;
                }
            }
        }

        return params.pool;
    }

    struct AdvanceSingleParams {
        uint256 expirationInterval;
        uint256 nextTimestamp;
        uint256 secondsElapsed;
        PoolParamsOnExecute pool;
        bool zeroForOne;
    }

    function _advanceTimestampForSinglePoolSell(
        State storage self,
        IPoolManager poolManager,
        PoolKey memory poolKey,
        AdvanceSingleParams memory params
    ) private returns (PoolParamsOnExecute memory) {
        OrderPool.State storage orderPool = params.zeroForOne ? self.orderPool0For1 : self.orderPool1For0;
        uint256 sellRateCurrent = orderPool.sellRateCurrent;
        uint256 amountSelling = sellRateCurrent * params.secondsElapsed;
        uint256 totalEarnings;

        while (true) {
            uint160 finalSqrtPriceX96 = SqrtPriceMath.getNextSqrtPriceFromInput(
                params.pool.sqrtPriceX96, params.pool.liquidity, amountSelling, params.zeroForOne
            );

            (bool crossingInitializedTick, int24 tick) =
                _isCrossingInitializedTick(params.pool, poolManager, poolKey, finalSqrtPriceX96);

            if (crossingInitializedTick) {
                (, int128 liquidityNetAtTick) = poolManager.getTickLiquidity(poolKey.toId(), tick);
                uint160 initializedSqrtPrice = TickMath.getSqrtPriceAtTick(tick);

                uint256 swapDelta0 = SqrtPriceMath.getAmount0Delta(
                    params.pool.sqrtPriceX96, initializedSqrtPrice, params.pool.liquidity, true
                );
                uint256 swapDelta1 = SqrtPriceMath.getAmount1Delta(
                    params.pool.sqrtPriceX96, initializedSqrtPrice, params.pool.liquidity, true
                );

                params.pool.liquidity = params.zeroForOne
                    ? params.pool.liquidity - uint128(liquidityNetAtTick)
                    : params.pool.liquidity + uint128(-liquidityNetAtTick);
                params.pool.sqrtPriceX96 = initializedSqrtPrice;

                unchecked {
                    totalEarnings += params.zeroForOne ? swapDelta1 : swapDelta0;
                    amountSelling -= params.zeroForOne ? swapDelta0 : swapDelta1;
                }
            } else {
                if (params.zeroForOne) {
                    totalEarnings += SqrtPriceMath.getAmount1Delta(
                        params.pool.sqrtPriceX96, finalSqrtPriceX96, params.pool.liquidity, true
                    );
                } else {
                    totalEarnings += SqrtPriceMath.getAmount0Delta(
                        params.pool.sqrtPriceX96, finalSqrtPriceX96, params.pool.liquidity, true
                    );
                }

                uint256 accruedEarningsFactor = (totalEarnings * FixedPoint96.Q96) / sellRateCurrent;

                if (params.nextTimestamp % params.expirationInterval == 0) {
                    orderPool.advanceToInterval(params.nextTimestamp, accruedEarningsFactor);
                } else {
                    orderPool.advanceToCurrentTime(accruedEarningsFactor);
                }
                params.pool.sqrtPriceX96 = finalSqrtPriceX96;
                break;
            }
        }

        return params.pool;
    }

    struct TickCrossingParams {
        int24 initializedTick;
        uint256 nextTimestamp;
        uint256 secondsElapsedX96;
        PoolParamsOnExecute pool;
    }

    function _advanceTimeThroughTickCrossing(
        State storage self,
        IPoolManager poolManager,
        PoolKey memory poolKey,
        TickCrossingParams memory params
    ) private returns (PoolParamsOnExecute memory, uint256) {
        uint160 initializedSqrtPrice = params.initializedTick.getSqrtPriceAtTick();

        uint256 secondsUntilCrossingX96 = TwammMath.calculateTimeBetweenTicks(
            params.pool.liquidity,
            params.pool.sqrtPriceX96,
            initializedSqrtPrice,
            self.orderPool0For1.sellRateCurrent,
            self.orderPool1For0.sellRateCurrent
        );

        (uint256 earningsFactorPool0, uint256 earningsFactorPool1) = TwammMath.calculateEarningsUpdates(
            TwammMath.ExecutionUpdateParams(
                secondsUntilCrossingX96,
                params.pool.sqrtPriceX96,
                params.pool.liquidity,
                self.orderPool0For1.sellRateCurrent,
                self.orderPool1For0.sellRateCurrent
            ),
            initializedSqrtPrice
        );

        self.orderPool0For1.advanceToCurrentTime(earningsFactorPool0);
        self.orderPool1For0.advanceToCurrentTime(earningsFactorPool1);

        unchecked {
            // update pool
            (, int128 liquidityNet) = poolManager.getTickLiquidity(poolKey.toId(), params.initializedTick);
            if (initializedSqrtPrice < params.pool.sqrtPriceX96) liquidityNet = -liquidityNet;
            params.pool.liquidity = liquidityNet < 0
                ? params.pool.liquidity - uint128(-liquidityNet)
                : params.pool.liquidity + uint128(liquidityNet);

            params.pool.sqrtPriceX96 = initializedSqrtPrice;
        }
        return (params.pool, secondsUntilCrossingX96);
    }

    function _isCrossingInitializedTick(
        PoolParamsOnExecute memory pool,
        IPoolManager poolManager,
        PoolKey memory poolKey,
        uint160 nextSqrtPriceX96
    ) internal view returns (bool crossingInitializedTick, int24 nextTickInit) {
        // use current price as a starting point for nextTickInit
        nextTickInit = pool.sqrtPriceX96.getTickAtSqrtPrice();
        int24 targetTick = nextSqrtPriceX96.getTickAtSqrtPrice();
        bool searchingLeft = nextSqrtPriceX96 < pool.sqrtPriceX96;
        bool nextTickInitFurtherThanTarget = false; // initialize as false

        // nextTickInit returns the furthest tick within one word if no tick within that word is initialized
        // so we must keep iterating if we haven't reached a tick further than our target tick
        while (!nextTickInitFurtherThanTarget) {
            unchecked {
                if (searchingLeft) nextTickInit -= 1;
            }
            (nextTickInit, crossingInitializedTick) = poolManager.getNextInitializedTickWithinOneWord(
                poolKey.toId(), nextTickInit, poolKey.tickSpacing, searchingLeft
            );
            nextTickInitFurtherThanTarget = searchingLeft ? nextTickInit <= targetTick : nextTickInit > targetTick;
            if (crossingInitializedTick == true) break;
        }
        if (nextTickInitFurtherThanTarget) crossingInitializedTick = false;
    }

    function _getOrder(State storage self, OrderKey memory key) internal view returns (Order storage) {
        return self.orders[_orderId(key)];
    }

    function _orderId(OrderKey memory key) private pure returns (bytes32) {
        return keccak256(abi.encode(key));
    }

    function _hasOutstandingOrders(State storage self) internal view returns (bool) {
        return self.orderPool0For1.sellRateCurrent != 0 || self.orderPool1For0.sellRateCurrent != 0;
    }
}<|MERGE_RESOLUTION|>--- conflicted
+++ resolved
@@ -109,13 +109,8 @@
     function beforeSwap(address, PoolKey calldata key, IPoolManager.SwapParams calldata, bytes calldata)
         external
         override
-<<<<<<< HEAD
         onlyByManager
-        returns (bytes4)
-=======
-        poolManagerOnly
         returns (bytes4, BeforeSwapDelta, uint24)
->>>>>>> 50827799
     {
         executeTWAMMOrders(key);
         return (BaseHook.beforeSwap.selector, BeforeSwapDeltaLibrary.ZERO_DELTA, 0);
@@ -314,11 +309,7 @@
         IERC20Minimal(Currency.unwrap(token)).safeTransfer(to, amountTransferred);
     }
 
-<<<<<<< HEAD
-    function _lockAcquired(bytes calldata rawData) internal override returns (bytes memory) {
-=======
-    function unlockCallback(bytes calldata rawData) external override poolManagerOnly returns (bytes memory) {
->>>>>>> 50827799
+    function _unlockCallback(bytes calldata rawData) internal override(BaseHook) returns (bytes memory) {
         (PoolKey memory key, IPoolManager.SwapParams memory swapParams) =
             abi.decode(rawData, (PoolKey, IPoolManager.SwapParams));
 
