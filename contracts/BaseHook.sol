// SPDX-License-Identifier: UNLICENSED
pragma solidity ^0.8.24;

import {Hooks} from "@uniswap/v4-core/src/libraries/Hooks.sol";
import {IPoolManager} from "@uniswap/v4-core/src/interfaces/IPoolManager.sol";
import {IHooks} from "@uniswap/v4-core/src/interfaces/IHooks.sol";
import {BalanceDelta} from "@uniswap/v4-core/src/types/BalanceDelta.sol";
import {PoolKey} from "@uniswap/v4-core/src/types/PoolKey.sol";
import {SafeCallback} from "./base/SafeCallback.sol";
import {ImmutableState} from "./base/ImmutableState.sol";
<<<<<<< HEAD
import {BeforeSwapDelta} from "@uniswap/v4-core/src/types/BeforeSwapDelta.sol";
=======
>>>>>>> 666faf80

abstract contract BaseHook is IHooks, SafeCallback {
    error NotSelf();
    error InvalidPool();
    error LockFailure();
    error HookNotImplemented();

    constructor(IPoolManager _poolManager) ImmutableState(_poolManager) {
        validateHookAddress(this);
    }

    /// @dev Only this address may call this function
    modifier selfOnly() {
        if (msg.sender != address(this)) revert NotSelf();
        _;
    }

    /// @dev Only pools with hooks set to this contract may call this function
    modifier onlyValidPools(IHooks hooks) {
        if (hooks != this) revert InvalidPool();
        _;
    }

    function getHookPermissions() public pure virtual returns (Hooks.Permissions memory);

    // this function is virtual so that we can override it during testing,
    // which allows us to deploy an implementation to any address
    // and then etch the bytecode into the correct address
    function validateHookAddress(BaseHook _this) internal pure virtual {
        Hooks.validateHookPermissions(_this, getHookPermissions());
    }

<<<<<<< HEAD
    function _unlockCallback(bytes calldata data) internal override virtual returns (bytes memory) {
=======
    function _lockAcquired(bytes calldata data) internal virtual override returns (bytes memory) {
>>>>>>> 666faf80
        (bool success, bytes memory returnData) = address(this).call(data);
        if (success) return returnData;
        if (returnData.length == 0) revert LockFailure();
        // if the call failed, bubble up the reason
        /// @solidity memory-safe-assembly
        assembly {
            revert(add(returnData, 32), mload(returnData))
        }
    }

    function beforeInitialize(address, PoolKey calldata, uint160, bytes calldata) external virtual returns (bytes4) {
        revert HookNotImplemented();
    }

    function afterInitialize(address, PoolKey calldata, uint160, int24, bytes calldata)
        external
        virtual
        returns (bytes4)
    {
        revert HookNotImplemented();
    }

    function beforeAddLiquidity(address, PoolKey calldata, IPoolManager.ModifyLiquidityParams calldata, bytes calldata)
        external
        virtual
        returns (bytes4)
    {
        revert HookNotImplemented();
    }

    function beforeRemoveLiquidity(
        address,
        PoolKey calldata,
        IPoolManager.ModifyLiquidityParams calldata,
        bytes calldata
    ) external virtual returns (bytes4) {
        revert HookNotImplemented();
    }

    function afterAddLiquidity(
        address,
        PoolKey calldata,
        IPoolManager.ModifyLiquidityParams calldata,
        BalanceDelta,
        bytes calldata
    ) external virtual returns (bytes4, BalanceDelta) {
        revert HookNotImplemented();
    }

    function afterRemoveLiquidity(
        address,
        PoolKey calldata,
        IPoolManager.ModifyLiquidityParams calldata,
        BalanceDelta,
        bytes calldata
    ) external virtual returns (bytes4, BalanceDelta) {
        revert HookNotImplemented();
    }

    function beforeSwap(address, PoolKey calldata, IPoolManager.SwapParams calldata, bytes calldata)
        external
        virtual
        returns (bytes4, BeforeSwapDelta, uint24)
    {
        revert HookNotImplemented();
    }

    function afterSwap(address, PoolKey calldata, IPoolManager.SwapParams calldata, BalanceDelta, bytes calldata)
        external
        virtual
        returns (bytes4, int128)
    {
        revert HookNotImplemented();
    }

    function beforeDonate(address, PoolKey calldata, uint256, uint256, bytes calldata)
        external
        virtual
        returns (bytes4)
    {
        revert HookNotImplemented();
    }

    function afterDonate(address, PoolKey calldata, uint256, uint256, bytes calldata)
        external
        virtual
        returns (bytes4)
    {
        revert HookNotImplemented();
    }
}<|MERGE_RESOLUTION|>--- conflicted
+++ resolved
@@ -8,10 +8,7 @@
 import {PoolKey} from "@uniswap/v4-core/src/types/PoolKey.sol";
 import {SafeCallback} from "./base/SafeCallback.sol";
 import {ImmutableState} from "./base/ImmutableState.sol";
-<<<<<<< HEAD
 import {BeforeSwapDelta} from "@uniswap/v4-core/src/types/BeforeSwapDelta.sol";
-=======
->>>>>>> 666faf80
 
 abstract contract BaseHook is IHooks, SafeCallback {
     error NotSelf();
@@ -44,11 +41,7 @@
         Hooks.validateHookPermissions(_this, getHookPermissions());
     }
 
-<<<<<<< HEAD
-    function _unlockCallback(bytes calldata data) internal override virtual returns (bytes memory) {
-=======
-    function _lockAcquired(bytes calldata data) internal virtual override returns (bytes memory) {
->>>>>>> 666faf80
+    function _unlockCallback(bytes calldata data) internal virtual override returns (bytes memory) {
         (bool success, bytes memory returnData) = address(this).call(data);
         if (success) return returnData;
         if (returnData.length == 0) revert LockFailure();
