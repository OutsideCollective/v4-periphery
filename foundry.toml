--- conflicted
+++ resolved
@@ -2,11 +2,7 @@
 src = 'contracts'
 out = 'foundry-out'
 solc_version = '0.8.24'
-<<<<<<< HEAD
-optimizer_runs = 800
-=======
 optimizer_runs = 1000000
->>>>>>> 187fc3da
 ffi = true
 fs_permissions = [{ access = "read-write", path = ".forge-snapshots/"}]
 evm_version = "cancun"
