--- conflicted
+++ resolved
@@ -41,11 +41,6 @@
         payable
         onlyIfApproved(msg.sender, tokenId)
     {
-<<<<<<< HEAD
-        // will revert below if the user already has a subscriber
-        _positionConfigs(tokenId).setSubscribe();
-=======
->>>>>>> b29c5fe3
         ISubscriber _subscriber = subscriber[tokenId];
 
         if (_subscriber != NO_SUBSCRIBER) revert AlreadySubscribed(address(_subscriber));
@@ -53,11 +48,7 @@
         _setSubscribed(tokenId);
         subscriber[tokenId] = ISubscriber(newSubscriber);
 
-<<<<<<< HEAD
-        bool success = _call(newSubscriber, abi.encodeCall(ISubscriber.notifySubscribe, (tokenId, config, data)));
-=======
         bool success = _call(address(newSubscriber), abi.encodeCall(ISubscriber.notifySubscribe, (tokenId, data)));
->>>>>>> b29c5fe3
 
         if (!success) {
             Wrap__SubscriptionReverted.selector.bubbleUpAndRevertWith(newSubscriber);
@@ -67,21 +58,7 @@
     }
 
     /// @inheritdoc INotifier
-<<<<<<< HEAD
-    function unsubscribe(uint256 tokenId, PositionConfig calldata config)
-        external
-        payable
-        onlyIfApproved(msg.sender, tokenId)
-        onlyValidConfig(tokenId, config)
-    {
-        _unsubscribe(tokenId, config);
-    }
-
-    function _unsubscribe(uint256 tokenId, PositionConfig calldata config) internal {
-        _positionConfigs(tokenId).setUnsubscribe();
-=======
     function unsubscribe(uint256 tokenId, bytes calldata data) external payable onlyIfApproved(msg.sender, tokenId) {
->>>>>>> b29c5fe3
         ISubscriber _subscriber = subscriber[tokenId];
 
         if (_subscriber == NO_SUBSCRIBER) revert AlreadyUnsubscribed();
@@ -90,11 +67,7 @@
         delete subscriber[tokenId];
 
         uint256 subscriberGasLimit = block.gaslimit.calculatePortion(BLOCK_LIMIT_BPS);
-<<<<<<< HEAD
-        try _subscriber.notifyUnsubscribe{gas: subscriberGasLimit}(tokenId, config) {} catch {}
-=======
         try _subscriber.notifyUnsubscribe{gas: subscriberGasLimit}(tokenId, data) {} catch {}
->>>>>>> b29c5fe3
 
         emit Unsubscribed(tokenId, address(_subscriber));
     }
