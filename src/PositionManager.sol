--- conflicted
+++ resolved
@@ -11,6 +11,7 @@
 import {StateLibrary} from "@uniswap/v4-core/src/libraries/StateLibrary.sol";
 import {TransientStateLibrary} from "@uniswap/v4-core/src/libraries/TransientStateLibrary.sol";
 import {IAllowanceTransfer} from "permit2/src/interfaces/IAllowanceTransfer.sol";
+import {IPositionDescriptor} from "./interfaces/IPositionDescriptor.sol";
 
 import {ERC721Permit_v4} from "./base/ERC721Permit_v4.sol";
 import {ReentrancyLock} from "./base/ReentrancyLock.sol";
@@ -116,14 +117,18 @@
     /// @dev The ID of the next token that will be minted. Skips 0
     uint256 public nextTokenId = 1;
 
+    IPositionDescriptor public immutable tokenDescriptor;
+
     mapping(uint256 tokenId => PositionInfo info) public positionInfo;
     mapping(bytes25 poolId => PoolKey poolKey) public poolKeys;
 
-    constructor(IPoolManager _poolManager, IAllowanceTransfer _permit2)
+    constructor(IPoolManager _poolManager, IAllowanceTransfer _permit2, IPositionDescriptor _tokenDescriptor)
         BaseActionsRouter(_poolManager)
         Permit2Forwarder(_permit2)
         ERC721Permit_v4("Uniswap V4 Positions NFT", "UNI-V4-POSM")
-    {}
+    {
+        tokenDescriptor = _tokenDescriptor;
+    }
 
     /// @notice Reverts if the deadline has passed
     /// @param deadline The timestamp at which the call is no longer valid, passed in by the caller
@@ -142,6 +147,10 @@
         _;
     }
 
+    function tokenURI(uint256 tokenId) public view override returns (string memory) {
+        return IPositionDescriptor(tokenDescriptor).tokenURI(this, tokenId);
+    }
+
     /// @inheritdoc IPositionManager
     function modifyLiquidities(bytes calldata unlockData, uint256 deadline)
         external
@@ -169,29 +178,6 @@
     function _handleAction(uint256 action, bytes calldata params) internal virtual override {
         if (action < Actions.SETTLE) {
             if (action == Actions.INCREASE_LIQUIDITY) {
-<<<<<<< HEAD
-                (
-                    uint256 tokenId,
-                    PositionConfig calldata config,
-                    uint256 liquidity,
-                    uint128 amount0Max,
-                    uint128 amount1Max,
-                    bytes calldata hookData
-                ) = params.decodeModifyLiquidityParams();
-                _increase(tokenId, config, liquidity, amount0Max, amount1Max, hookData);
-                return;
-            } else if (action == Actions.DECREASE_LIQUIDITY) {
-                (
-                    uint256 tokenId,
-                    PositionConfig calldata config,
-                    uint256 liquidity,
-                    uint128 amount0Min,
-                    uint128 amount1Min,
-                    bytes calldata hookData
-                ) = params.decodeModifyLiquidityParams();
-                _decrease(tokenId, config, liquidity, amount0Min, amount1Min, hookData);
-                return;
-=======
                 (uint256 tokenId, uint256 liquidity, uint128 amount0Max, uint128 amount1Max, bytes calldata hookData) =
                     params.decodeModifyLiquidityParams();
                 _increase(tokenId, liquidity, amount0Max, amount1Max, hookData);
@@ -199,7 +185,6 @@
                 (uint256 tokenId, uint256 liquidity, uint128 amount0Min, uint128 amount1Min, bytes calldata hookData) =
                     params.decodeModifyLiquidityParams();
                 _decrease(tokenId, liquidity, amount0Min, amount1Min, hookData);
->>>>>>> b29c5fe3
             } else if (action == Actions.MINT_POSITION) {
                 (
                     PoolKey calldata poolKey,
@@ -211,21 +196,6 @@
                     address owner,
                     bytes calldata hookData
                 ) = params.decodeMintParams();
-<<<<<<< HEAD
-                _mint(config, liquidity, amount0Max, amount1Max, _mapRecipient(owner), hookData);
-                return;
-            } else if (action == Actions.BURN_POSITION) {
-                // Will automatically decrease liquidity to 0 if the position is not already empty.
-                (
-                    uint256 tokenId,
-                    PositionConfig calldata config,
-                    uint128 amount0Min,
-                    uint128 amount1Min,
-                    bytes calldata hookData
-                ) = params.decodeBurnParams();
-                _burn(tokenId, config, amount0Min, amount1Min, hookData);
-                return;
-=======
                 _mint(poolKey, tickLower, tickUpper, liquidity, amount0Max, amount1Max, _mapRecipient(owner), hookData);
             } else if (action == Actions.BURN_POSITION) {
                 // Will automatically decrease liquidity to 0 if the position is not already empty.
@@ -234,7 +204,6 @@
                 _burn(tokenId, amount0Min, amount1Min, hookData);
             } else {
                 revert UnsupportedAction(action);
->>>>>>> b29c5fe3
             }
         } else {
             if (action == Actions.SETTLE_PAIR) {
@@ -322,12 +291,6 @@
         }
         _mint(owner, tokenId);
 
-<<<<<<< HEAD
-        // fee delta can be ignored as this is a new position
-        (BalanceDelta liquidityDelta,) = _modifyLiquidity(config, liquidity.toInt256(), bytes32(tokenId), hookData);
-        liquidityDelta.validateMaxIn(amount0Max, amount1Max);
-        positionConfigs[tokenId].setConfigId(config.toId());
-=======
         // Initialize the position info
         PositionInfo info = PositionInfoLibrary.initialize(poolKey, tickLower, tickUpper);
         positionInfo[tokenId] = info;
@@ -336,7 +299,6 @@
             _modifyLiquidity(info, poolKey, liquidity.toInt256(), bytes32(tokenId), hookData);
         // Slippage checks should be done on the principal liquidityDelta which is the liquidityDelta - feesAccrued
         (liquidityDelta - feesAccrued).validateMaxIn(amount0Max, amount1Max);
->>>>>>> b29c5fe3
 
         bytes25 poolId = info.poolId();
         // Store the poolKey if it is not already stored.
@@ -347,16 +309,6 @@
     }
 
     /// @dev this is overloaded with ERC721Permit_v4._burn
-<<<<<<< HEAD
-    function _burn(
-        uint256 tokenId,
-        PositionConfig calldata config,
-        uint128 amount0Min,
-        uint128 amount1Min,
-        bytes calldata hookData
-    ) internal onlyIfApproved(msgSender(), tokenId) onlyValidConfig(tokenId, config) {
-        uint256 liquidity = getPositionLiquidity(tokenId, config);
-=======
     function _burn(uint256 tokenId, uint128 amount0Min, uint128 amount1Min, bytes calldata hookData)
         internal
         onlyIfApproved(msgSender(), tokenId)
@@ -364,7 +316,6 @@
         (PoolKey memory poolKey, PositionInfo info) = getPoolAndPositionInfo(tokenId);
 
         uint256 liquidity = uint256(_getLiquidity(tokenId, poolKey, info.tickLower(), info.tickUpper()));
->>>>>>> b29c5fe3
 
         // Can only call modify if there is non zero liquidity.
         if (liquidity > 0) {
@@ -374,13 +325,7 @@
             (liquidityDelta - feesAccrued).validateMinOut(amount0Min, amount1Min);
         }
 
-<<<<<<< HEAD
-        if (positionConfigs[tokenId].hasSubscriber()) _unsubscribe(tokenId, config);
-
-        delete positionConfigs[tokenId];
-=======
         positionInfo[tokenId] = PositionInfoLibrary.EMPTY_POSITION_INFO;
->>>>>>> b29c5fe3
         // Burn the token.
         _burn(tokenId);
     }
