// SPDX-License-Identifier: GPL-2.0-or-later
pragma solidity ^0.8.20;

import {ISubscriber} from "../../src/interfaces/ISubscriber.sol";
import {PositionManager} from "../../src/PositionManager.sol";
import {BalanceDelta} from "@uniswap/v4-core/src/types/BalanceDelta.sol";

/// @notice A subscriber contract that returns values from the subscriber entrypoints
contract MockReturnDataSubscriber is ISubscriber {
    PositionManager posm;

    uint256 public notifySubscribeCount;
    uint256 public notifyUnsubscribeCount;
    uint256 public notifyModifyLiquidityCount;
    uint256 public notifyTransferCount;

    error NotAuthorizedNotifer(address sender);

    error NotImplemented();

    uint256 memPtr;

    constructor(PositionManager _posm) {
        posm = _posm;
    }

    modifier onlyByPosm() {
        if (msg.sender != address(posm)) revert NotAuthorizedNotifer(msg.sender);
        _;
    }

    function notifySubscribe(uint256, bytes memory) external onlyByPosm {
        notifySubscribeCount++;
    }

<<<<<<< HEAD
    function notifyUnsubscribe(uint256, PositionConfig memory) external onlyByPosm {
=======
    function notifyUnsubscribe(uint256, bytes memory) external onlyByPosm {
>>>>>>> b29c5fe3
        notifyUnsubscribeCount++;
        uint256 _memPtr = memPtr;
        assembly {
            let fmp := mload(0x40)
            mstore(fmp, 0xBEEF)
            mstore(add(fmp, 0x20), 0xCAFE)
            return(fmp, _memPtr)
        }
    }

    function notifyModifyLiquidity(uint256, int256, BalanceDelta) external onlyByPosm {
        notifyModifyLiquidityCount++;
    }

    function notifyTransfer(uint256, address, address) external onlyByPosm {
        notifyTransferCount++;
    }

    function setReturnDataSize(uint256 _value) external {
        memPtr = _value;
    }
}

/// @notice A subscriber contract that returns values from the subscriber entrypoints
contract MockRevertSubscriber is ISubscriber {
    PositionManager posm;

    error NotAuthorizedNotifer(address sender);

    error TestRevert(string);

    constructor(PositionManager _posm) {
        posm = _posm;
    }

    bool shouldRevert;

    modifier onlyByPosm() {
        if (msg.sender != address(posm)) revert NotAuthorizedNotifer(msg.sender);
        _;
    }

    function notifySubscribe(uint256, bytes memory) external view onlyByPosm {
        if (shouldRevert) {
            revert TestRevert("notifySubscribe");
        }
    }

<<<<<<< HEAD
    function notifyUnsubscribe(uint256, PositionConfig memory) external view onlyByPosm {
=======
    function notifyUnsubscribe(uint256, bytes memory) external view onlyByPosm {
>>>>>>> b29c5fe3
        revert TestRevert("notifyUnsubscribe");
    }

    function notifyModifyLiquidity(uint256, int256, BalanceDelta) external view onlyByPosm {
        revert TestRevert("notifyModifyLiquidity");
    }

    function notifyTransfer(uint256, address, address) external view onlyByPosm {
        revert TestRevert("notifyTransfer");
    }

    function setRevert(bool _shouldRevert) external {
        shouldRevert = _shouldRevert;
    }
}<|MERGE_RESOLUTION|>--- conflicted
+++ resolved
@@ -33,11 +33,7 @@
         notifySubscribeCount++;
     }
 
-<<<<<<< HEAD
-    function notifyUnsubscribe(uint256, PositionConfig memory) external onlyByPosm {
-=======
     function notifyUnsubscribe(uint256, bytes memory) external onlyByPosm {
->>>>>>> b29c5fe3
         notifyUnsubscribeCount++;
         uint256 _memPtr = memPtr;
         assembly {
@@ -86,11 +82,7 @@
         }
     }
 
-<<<<<<< HEAD
-    function notifyUnsubscribe(uint256, PositionConfig memory) external view onlyByPosm {
-=======
     function notifyUnsubscribe(uint256, bytes memory) external view onlyByPosm {
->>>>>>> b29c5fe3
         revert TestRevert("notifyUnsubscribe");
     }
 
