--- conflicted
+++ resolved
@@ -22,8 +22,6 @@
         bytes hookData;
     }
 
-<<<<<<< HEAD
-=======
     function decodeActionsRouterParams(bytes calldata params)
         external
         pure
@@ -32,7 +30,6 @@
         return params.decodeActionsRouterParams();
     }
 
->>>>>>> 35e00119
     function decodeModifyLiquidityParams(bytes calldata params)
         external
         pure
