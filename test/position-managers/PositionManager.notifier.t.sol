// SPDX-License-Identifier: MIT
pragma solidity ^0.8.24;

import "forge-std/Test.sol";
import {IHooks} from "@uniswap/v4-core/src/interfaces/IHooks.sol";
import {Position} from "@uniswap/v4-core/src/libraries/Position.sol";
import {PoolKey} from "@uniswap/v4-core/src/types/PoolKey.sol";
import {IPoolManager} from "@uniswap/v4-core/src/interfaces/IPoolManager.sol";
import {StateLibrary} from "@uniswap/v4-core/src/libraries/StateLibrary.sol";
import {PoolIdLibrary} from "@uniswap/v4-core/src/types/PoolId.sol";
import {BalanceDelta, toBalanceDelta} from "@uniswap/v4-core/src/types/BalanceDelta.sol";
import {GasSnapshot} from "forge-gas-snapshot/GasSnapshot.sol";
import {PosmTestSetup} from "../shared/PosmTestSetup.sol";
import {MockSubscriber} from "../mocks/MockSubscriber.sol";
import {ISubscriber} from "../../src/interfaces/ISubscriber.sol";
import {PositionConfig} from "../shared/PositionConfig.sol";
import {IPositionManager} from "../../src/interfaces/IPositionManager.sol";
import {Plan, Planner} from "../shared/Planner.sol";
import {Actions} from "../../src/libraries/Actions.sol";
import {INotifier} from "../../src/interfaces/INotifier.sol";
import {MockReturnDataSubscriber, MockRevertSubscriber} from "../mocks/MockBadSubscribers.sol";
import {PositionInfoLibrary, PositionInfo} from "../../src/libraries/PositionInfoLibrary.sol";

contract PositionManagerNotifierTest is Test, PosmTestSetup, GasSnapshot {
    using PoolIdLibrary for PoolKey;
    using StateLibrary for IPoolManager;
    using Planner for Plan;
    using PositionInfoLibrary for PositionInfo;

    MockSubscriber sub;
    MockReturnDataSubscriber badSubscriber;
    PositionConfig config;
    MockRevertSubscriber revertSubscriber;

    address alice = makeAddr("ALICE");
    address bob = makeAddr("BOB");

    function setUp() public {
        deployFreshManagerAndRouters();
        deployMintAndApprove2Currencies();

        (key,) = initPool(currency0, currency1, IHooks(hook), 3000, SQRT_PRICE_1_1, ZERO_BYTES);

        // Requires currency0 and currency1 to be set in base Deployers contract.
        deployAndApprovePosm(manager);

        sub = new MockSubscriber(lpm);
        badSubscriber = new MockReturnDataSubscriber(lpm);
        revertSubscriber = new MockRevertSubscriber(lpm);
        config = PositionConfig({poolKey: key, tickLower: -300, tickUpper: 300});

        // TODO: Test NATIVE poolKey
    }

    function test_subscribe_revertsWithEmptyPositionConfig() public {
        uint256 tokenId = lpm.nextTokenId();
        vm.expectRevert("NOT_MINTED");
        lpm.subscribe(tokenId, address(sub), ZERO_BYTES);
    }

    function test_subscribe_revertsWhenNotApproved() public {
        uint256 tokenId = lpm.nextTokenId();
        mint(config, 100e18, alice, ZERO_BYTES);

        // this contract is not approved to operate on alice's liq

        vm.expectRevert(abi.encodeWithSelector(IPositionManager.NotApproved.selector, address(this)));
        lpm.subscribe(tokenId, address(sub), ZERO_BYTES);
    }

    function test_subscribe_succeeds() public {
        uint256 tokenId = lpm.nextTokenId();
        mint(config, 100e18, alice, ZERO_BYTES);

        // approve this contract to operate on alices liq
        vm.startPrank(alice);
        lpm.approve(address(this), tokenId);
        vm.stopPrank();

        lpm.subscribe(tokenId, address(sub), ZERO_BYTES);

        assertEq(lpm.positionInfo(tokenId).hasSubscriber(), true);
        assertEq(address(lpm.subscriber(tokenId)), address(sub));
        assertEq(sub.notifySubscribeCount(), 1);
    }

    function test_notifyModifyLiquidity_succeeds() public {
        uint256 tokenId = lpm.nextTokenId();
        mint(config, 100e18, alice, ZERO_BYTES);

        // approve this contract to operate on alices liq
        vm.startPrank(alice);
        lpm.approve(address(this), tokenId);
        vm.stopPrank();

        lpm.subscribe(tokenId, address(sub), ZERO_BYTES);

        assertEq(lpm.positionInfo(tokenId).hasSubscriber(), true);
        assertEq(address(lpm.subscriber(tokenId)), address(sub));

        Plan memory plan = Planner.init();
        for (uint256 i = 0; i < 10; i++) {
            plan.add(
                Actions.INCREASE_LIQUIDITY,
                abi.encode(tokenId, 10e18, MAX_SLIPPAGE_INCREASE, MAX_SLIPPAGE_INCREASE, ZERO_BYTES)
            );
        }

        bytes memory calls = plan.finalizeModifyLiquidityWithSettlePair(config.poolKey);
        lpm.modifyLiquidities(calls, _deadline);

        assertEq(sub.notifySubscribeCount(), 1);
        assertEq(sub.notifyModifyLiquidityCount(), 10);
    }

    function test_notifyModifyLiquidity_args() public {
        uint256 tokenId = lpm.nextTokenId();
        mint(config, 100e18, alice, ZERO_BYTES);

        // donate to generate fee revenue, to be checked in subscriber
        uint256 feeRevenue0 = 1e18;
        uint256 feeRevenue1 = 0.1e18;
        donateRouter.donate(config.poolKey, feeRevenue0, feeRevenue1, ZERO_BYTES);

        // approve this contract to operate on alices liq
        vm.startPrank(alice);
        lpm.approve(address(this), tokenId);
        vm.stopPrank();

        lpm.subscribe(tokenId, address(sub), ZERO_BYTES);

        assertEq(lpm.positionInfo(tokenId).hasSubscriber(), true);
        assertEq(address(lpm.subscriber(tokenId)), address(sub));

        uint256 liquidityToAdd = 10e18;
        increaseLiquidity(tokenId, config, liquidityToAdd, ZERO_BYTES);

        assertEq(sub.notifyModifyLiquidityCount(), 1);
        assertEq(sub.liquidityChange(), int256(liquidityToAdd));
        assertEq(int256(sub.feesAccrued().amount0()), int256(feeRevenue0) - 1 wei);
        assertEq(int256(sub.feesAccrued().amount1()), int256(feeRevenue1) - 1 wei);
    }

    function test_notifyTransfer_withTransferFrom_succeeds() public {
        uint256 tokenId = lpm.nextTokenId();
        mint(config, 100e18, alice, ZERO_BYTES);

        // approve this contract to operate on alices liq
        vm.startPrank(alice);
        lpm.approve(address(this), tokenId);
        vm.stopPrank();

        lpm.subscribe(tokenId, address(sub), ZERO_BYTES);

        assertEq(lpm.positionInfo(tokenId).hasSubscriber(), true);
        assertEq(address(lpm.subscriber(tokenId)), address(sub));

        lpm.transferFrom(alice, bob, tokenId);

        assertEq(sub.notifyTransferCount(), 1);
    }

    function test_notifyTransfer_withSafeTransferFrom_succeeds() public {
        uint256 tokenId = lpm.nextTokenId();
        mint(config, 100e18, alice, ZERO_BYTES);

        // approve this contract to operate on alices liq
        vm.startPrank(alice);
        lpm.approve(address(this), tokenId);
        vm.stopPrank();

        lpm.subscribe(tokenId, address(sub), ZERO_BYTES);

        assertEq(lpm.positionInfo(tokenId).hasSubscriber(), true);
        assertEq(address(lpm.subscriber(tokenId)), address(sub));

        lpm.safeTransferFrom(alice, bob, tokenId);

        assertEq(sub.notifyTransferCount(), 1);
    }

    function test_notifyTransfer_withSafeTransferFromData_succeeds() public {
        uint256 tokenId = lpm.nextTokenId();
        mint(config, 100e18, alice, ZERO_BYTES);

        // approve this contract to operate on alices liq
        vm.startPrank(alice);
        lpm.approve(address(this), tokenId);
        vm.stopPrank();

        lpm.subscribe(tokenId, address(sub), ZERO_BYTES);

        assertEq(lpm.positionInfo(tokenId).hasSubscriber(), true);
        assertEq(address(lpm.subscriber(tokenId)), address(sub));

        lpm.safeTransferFrom(alice, bob, tokenId, "");

        assertEq(sub.notifyTransferCount(), 1);
    }

    function test_unsubscribe_succeeds() public {
        uint256 tokenId = lpm.nextTokenId();
        mint(config, 100e18, alice, ZERO_BYTES);

        // approve this contract to operate on alices liq
        vm.startPrank(alice);
        lpm.approve(address(this), tokenId);
        vm.stopPrank();

        lpm.subscribe(tokenId, address(sub), ZERO_BYTES);

<<<<<<< HEAD
        lpm.unsubscribe(tokenId, config);
=======
        lpm.unsubscribe(tokenId, ZERO_BYTES);
>>>>>>> b29c5fe3

        assertEq(sub.notifyUnsubscribeCount(), 1);
        assertEq(lpm.positionInfo(tokenId).hasSubscriber(), false);
        assertEq(address(lpm.subscriber(tokenId)), address(0));
    }

    function test_unsubscribe_isSuccessfulWithBadSubscriber() public {
        uint256 tokenId = lpm.nextTokenId();
        mint(config, 100e18, alice, ZERO_BYTES);

        // approve this contract to operate on alices liq
        vm.startPrank(alice);
        lpm.approve(address(this), tokenId);
        vm.stopPrank();

        lpm.subscribe(tokenId, address(badSubscriber), ZERO_BYTES);

        MockReturnDataSubscriber(badSubscriber).setReturnDataSize(0x600000);
<<<<<<< HEAD
        lpm.unsubscribe(tokenId, config);
=======
        lpm.unsubscribe(tokenId, ZERO_BYTES);
>>>>>>> b29c5fe3

        // the subscriber contract call failed bc it used too much gas
        assertEq(MockReturnDataSubscriber(badSubscriber).notifyUnsubscribeCount(), 0);
        assertEq(lpm.positionInfo(tokenId).hasSubscriber(), false);
        assertEq(address(lpm.subscriber(tokenId)), address(0));
    }

    function test_multicall_mint_subscribe() public {
        uint256 tokenId = lpm.nextTokenId();

        Plan memory plan = Planner.init();
        plan.add(
            Actions.MINT_POSITION,
            abi.encode(
                config.poolKey,
                config.tickLower,
                config.tickUpper,
                100e18,
                MAX_SLIPPAGE_INCREASE,
                MAX_SLIPPAGE_INCREASE,
                address(this),
                ZERO_BYTES
            )
        );
        bytes memory actions = plan.finalizeModifyLiquidityWithSettlePair(config.poolKey);

        bytes[] memory calls = new bytes[](2);

        calls[0] = abi.encodeWithSelector(lpm.modifyLiquidities.selector, actions, _deadline);
        calls[1] = abi.encodeWithSelector(lpm.subscribe.selector, tokenId, sub, ZERO_BYTES);

        lpm.multicall(calls);

        uint256 liquidity = lpm.getPositionLiquidity(tokenId);

        assertEq(liquidity, 100e18);
        assertEq(sub.notifySubscribeCount(), 1);

        assertEq(lpm.positionInfo(tokenId).hasSubscriber(), true);
        assertEq(address(lpm.subscriber(tokenId)), address(sub));
    }

    function test_multicall_mint_subscribe_increase() public {
        uint256 tokenId = lpm.nextTokenId();

        // Encode mint.
        Plan memory plan = Planner.init();
        plan.add(
            Actions.MINT_POSITION,
            abi.encode(
                config.poolKey,
                config.tickLower,
                config.tickUpper,
                100e18,
                MAX_SLIPPAGE_INCREASE,
                MAX_SLIPPAGE_INCREASE,
                address(this),
                ZERO_BYTES
            )
        );
        bytes memory actions = plan.finalizeModifyLiquidityWithSettlePair(config.poolKey);

        // Encode increase separately.
        plan = Planner.init();
        plan.add(
            Actions.INCREASE_LIQUIDITY,
            abi.encode(tokenId, 10e18, MAX_SLIPPAGE_INCREASE, MAX_SLIPPAGE_INCREASE, ZERO_BYTES)
        );
        bytes memory actions2 = plan.finalizeModifyLiquidityWithSettlePair(config.poolKey);

        bytes[] memory calls = new bytes[](3);

        calls[0] = abi.encodeWithSelector(lpm.modifyLiquidities.selector, actions, _deadline);
        calls[1] = abi.encodeWithSelector(lpm.subscribe.selector, tokenId, sub, ZERO_BYTES);
        calls[2] = abi.encodeWithSelector(lpm.modifyLiquidities.selector, actions2, _deadline);

        lpm.multicall(calls);

        uint256 liquidity = lpm.getPositionLiquidity(tokenId);

        assertEq(liquidity, 110e18);
        assertEq(sub.notifySubscribeCount(), 1);
        assertEq(sub.notifyModifyLiquidityCount(), 1);
        assertEq(lpm.positionInfo(tokenId).hasSubscriber(), true);
        assertEq(address(lpm.subscriber(tokenId)), address(sub));
    }

    function test_unsubscribe_revertsWhenNotSubscribed() public {
        uint256 tokenId = lpm.nextTokenId();
        mint(config, 100e18, alice, ZERO_BYTES);

        // approve this contract to operate on alices liq
        vm.startPrank(alice);
        lpm.approve(address(this), tokenId);
        vm.stopPrank();

        vm.expectRevert();
<<<<<<< HEAD
        lpm.unsubscribe(tokenId, config);
=======
        lpm.unsubscribe(tokenId, ZERO_BYTES);
>>>>>>> b29c5fe3
    }

    function test_subscribe_withData() public {
        uint256 tokenId = lpm.nextTokenId();
        mint(config, 100e18, alice, ZERO_BYTES);

        bytes memory subData = abi.encode(address(this));

        // approve this contract to operate on alices liq
        vm.startPrank(alice);
        lpm.approve(address(this), tokenId);
        vm.stopPrank();

        lpm.subscribe(tokenId, address(sub), subData);

        assertEq(lpm.positionInfo(tokenId).hasSubscriber(), true);
        assertEq(address(lpm.subscriber(tokenId)), address(sub));
        assertEq(sub.notifySubscribeCount(), 1);
        assertEq(abi.decode(sub.subscribeData(), (address)), address(this));
    }

<<<<<<< HEAD
=======
    function test_unsubscribe_withData() public {
        uint256 tokenId = lpm.nextTokenId();
        mint(config, 100e18, alice, ZERO_BYTES);

        bytes memory subData = abi.encode(address(this));

        // approve this contract to operate on alices liq
        vm.startPrank(alice);
        lpm.approve(address(this), tokenId);
        vm.stopPrank();

        lpm.subscribe(tokenId, address(sub), ZERO_BYTES);

        lpm.unsubscribe(tokenId, subData);

        assertEq(sub.notifyUnsubscribeCount(), 1);
        assertEq(lpm.positionInfo(tokenId).hasSubscriber(), false);
        assertEq(address(lpm.subscriber(tokenId)), address(0));
        assertEq(abi.decode(sub.unsubscribeData(), (address)), address(this));
    }

>>>>>>> b29c5fe3
    function test_subscribe_wraps_revert() public {
        uint256 tokenId = lpm.nextTokenId();
        mint(config, 100e18, alice, ZERO_BYTES);

        // approve this contract to operate on alices liq
        vm.startPrank(alice);
        lpm.approve(address(this), tokenId);
        vm.stopPrank();

        revertSubscriber.setRevert(true);

        vm.expectRevert(
            abi.encodeWithSelector(
                INotifier.Wrap__SubscriptionReverted.selector,
                address(revertSubscriber),
                abi.encodeWithSelector(MockRevertSubscriber.TestRevert.selector, "notifySubscribe")
            )
        );
        lpm.subscribe(tokenId, address(revertSubscriber), ZERO_BYTES);
    }

    function test_notifyModifyLiquidiy_wraps_revert() public {
        uint256 tokenId = lpm.nextTokenId();
        mint(config, 100e18, alice, ZERO_BYTES);

        // approve this contract to operate on alices liq
        vm.startPrank(alice);
        lpm.approve(address(this), tokenId);
        vm.stopPrank();

        lpm.subscribe(tokenId, address(revertSubscriber), ZERO_BYTES);

        Plan memory plan = Planner.init();
        for (uint256 i = 0; i < 10; i++) {
            plan.add(
                Actions.INCREASE_LIQUIDITY,
                abi.encode(tokenId, 10e18, MAX_SLIPPAGE_INCREASE, MAX_SLIPPAGE_INCREASE, ZERO_BYTES)
            );
        }

        bytes memory calls = plan.finalizeModifyLiquidityWithSettlePair(config.poolKey);
        vm.expectRevert(
            abi.encodeWithSelector(
                INotifier.Wrap__ModifyLiquidityNotificationReverted.selector,
                address(revertSubscriber),
                abi.encodeWithSelector(MockRevertSubscriber.TestRevert.selector, "notifyModifyLiquidity")
            )
        );
        lpm.modifyLiquidities(calls, _deadline);
    }

    function test_notifyTransfer_withTransferFrom_wraps_revert() public {
        uint256 tokenId = lpm.nextTokenId();
        mint(config, 100e18, alice, ZERO_BYTES);

        // approve this contract to operate on alices liq
        vm.startPrank(alice);
        lpm.approve(address(this), tokenId);
        vm.stopPrank();

        lpm.subscribe(tokenId, address(revertSubscriber), ZERO_BYTES);

        vm.expectRevert(
            abi.encodeWithSelector(
                INotifier.Wrap__TransferNotificationReverted.selector,
                address(revertSubscriber),
                abi.encodeWithSelector(MockRevertSubscriber.TestRevert.selector, "notifyTransfer")
            )
        );
        lpm.transferFrom(alice, bob, tokenId);
    }

    function test_notifyTransfer_withSafeTransferFrom_wraps_revert() public {
        uint256 tokenId = lpm.nextTokenId();
        mint(config, 100e18, alice, ZERO_BYTES);

        // approve this contract to operate on alices liq
        vm.startPrank(alice);
        lpm.approve(address(this), tokenId);
        vm.stopPrank();

        lpm.subscribe(tokenId, address(revertSubscriber), ZERO_BYTES);

        vm.expectRevert(
            abi.encodeWithSelector(
                INotifier.Wrap__TransferNotificationReverted.selector,
                address(revertSubscriber),
                abi.encodeWithSelector(MockRevertSubscriber.TestRevert.selector, "notifyTransfer")
            )
        );
        lpm.safeTransferFrom(alice, bob, tokenId);
    }

    function test_notifyTransfer_withSafeTransferFromData_wraps_revert() public {
        uint256 tokenId = lpm.nextTokenId();
        mint(config, 100e18, alice, ZERO_BYTES);

        // approve this contract to operate on alices liq
        vm.startPrank(alice);
        lpm.approve(address(this), tokenId);
        vm.stopPrank();

        lpm.subscribe(tokenId, address(revertSubscriber), ZERO_BYTES);

        vm.expectRevert(
            abi.encodeWithSelector(
                INotifier.Wrap__TransferNotificationReverted.selector,
                address(revertSubscriber),
                abi.encodeWithSelector(MockRevertSubscriber.TestRevert.selector, "notifyTransfer")
            )
        );
        lpm.safeTransferFrom(alice, bob, tokenId, "");
    }

    /// @notice burning a position will automatically notify unsubscribe
    function test_burn_unsubscribe() public {
        uint256 tokenId = lpm.nextTokenId();
        mint(config, 100e18, alice, ZERO_BYTES);

        bytes memory subData = abi.encode(address(this));

        // approve this contract to operate on alices liq
        vm.startPrank(alice);
        lpm.approve(address(this), tokenId);
        vm.stopPrank();

        lpm.subscribe(tokenId, config, address(sub), subData);

        assertEq(lpm.hasSubscriber(tokenId), true);
        assertEq(sub.notifyUnsubscribeCount(), 0);

        // burn the position, causing an unsubscribe
        burn(tokenId, config, ZERO_BYTES);

        // position is now unsubscribed
        assertEq(lpm.hasSubscriber(tokenId), false);
        assertEq(sub.notifyUnsubscribeCount(), 1);
    }
}<|MERGE_RESOLUTION|>--- conflicted
+++ resolved
@@ -209,11 +209,7 @@
 
         lpm.subscribe(tokenId, address(sub), ZERO_BYTES);
 
-<<<<<<< HEAD
-        lpm.unsubscribe(tokenId, config);
-=======
         lpm.unsubscribe(tokenId, ZERO_BYTES);
->>>>>>> b29c5fe3
 
         assertEq(sub.notifyUnsubscribeCount(), 1);
         assertEq(lpm.positionInfo(tokenId).hasSubscriber(), false);
@@ -232,11 +228,7 @@
         lpm.subscribe(tokenId, address(badSubscriber), ZERO_BYTES);
 
         MockReturnDataSubscriber(badSubscriber).setReturnDataSize(0x600000);
-<<<<<<< HEAD
-        lpm.unsubscribe(tokenId, config);
-=======
         lpm.unsubscribe(tokenId, ZERO_BYTES);
->>>>>>> b29c5fe3
 
         // the subscriber contract call failed bc it used too much gas
         assertEq(MockReturnDataSubscriber(badSubscriber).notifyUnsubscribeCount(), 0);
@@ -334,11 +326,7 @@
         vm.stopPrank();
 
         vm.expectRevert();
-<<<<<<< HEAD
-        lpm.unsubscribe(tokenId, config);
-=======
         lpm.unsubscribe(tokenId, ZERO_BYTES);
->>>>>>> b29c5fe3
     }
 
     function test_subscribe_withData() public {
@@ -360,8 +348,6 @@
         assertEq(abi.decode(sub.subscribeData(), (address)), address(this));
     }
 
-<<<<<<< HEAD
-=======
     function test_unsubscribe_withData() public {
         uint256 tokenId = lpm.nextTokenId();
         mint(config, 100e18, alice, ZERO_BYTES);
@@ -383,7 +369,6 @@
         assertEq(abi.decode(sub.unsubscribeData(), (address)), address(this));
     }
 
->>>>>>> b29c5fe3
     function test_subscribe_wraps_revert() public {
         uint256 tokenId = lpm.nextTokenId();
         mint(config, 100e18, alice, ZERO_BYTES);
